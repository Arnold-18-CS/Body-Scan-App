--- conflicted
+++ resolved
@@ -16,11 +16,6 @@
 playServicesAuth = "20.7.0"
 robolectric = "4.16"
 toolsCore = "1.0.0-alpha13"
-<<<<<<< HEAD
-mockito = "5.8.0"
-mockitoKotlin = "5.2.1"
-cameraX = "1.4.1"
-=======
 mockito = "5.20.0"
 mockitoKotlin = "6.1.0"
 googleGmsGoogleServices = "4.4.4"
@@ -31,7 +26,7 @@
 firebaseBom = "34.4.0"
 googleSignIn = "21.4.0"
 appcompat = "1.7.1"
->>>>>>> 78a8e6de
+cameraX = "1.4.1"
 
 [libraries]
 androidx-compose-material-icons-extended = { module = "androidx.compose.material:material-icons-extended", version.ref = "materialIconsExtended" }
@@ -54,7 +49,7 @@
 androidx-compose-material3 = { group = "androidx.compose.material3", name = "material3" }
 androidx-tools-core = { group = "androidx.privacysandbox.tools", name = "tools-core", version.ref = "toolsCore" }
 kotlin-onetimepassword = { module = "dev.turingcomplete:kotlin-onetimepassword", version.ref = "kotlinOnetimepassword" }
-<<<<<<< HEAD
+play-services-auth-v2070 = { module = "com.google.android.gms:play-services-auth", version.ref = "playServicesAuth" }
 kotlinx-coroutines-guava = { module = "org.jetbrains.kotlinx:kotlinx-coroutines-guava", version.ref = "kotlinxCoroutinesGuava" }
 robolectric = { module = "org.robolectric:robolectric", version.ref = "robolectric" }
 mockito-core = { module = "org.mockito:mockito-core", version.ref = "mockito" }
@@ -63,11 +58,6 @@
 androidx-camera-camera2 = { group = "androidx.camera", name = "camera-camera2", version.ref = "cameraX" }
 androidx-camera-lifecycle = { group = "androidx.camera", name = "camera-lifecycle", version.ref = "cameraX" }
 androidx-camera-view = { group = "androidx.camera", name = "camera-view", version.ref = "cameraX" }
-=======
-play-services-auth-v2070 = { module = "com.google.android.gms:play-services-auth", version.ref = "playServicesAuth" }
-robolectric = { module = "org.robolectric:robolectric", version.ref = "robolectric" }
-mockito-core = { module = "org.mockito:mockito-core", version.ref = "mockito" }
-mockito-kotlin = { module = "org.mockito.kotlin:mockito-kotlin", version.ref = "mockitoKotlin" }
 firebase-auth = { group = "com.google.firebase", name = "firebase-auth", version.ref = "firebaseAuth" }
 androidx-credentials = { group = "androidx.credentials", name = "credentials", version.ref = "credentials" }
 androidx-credentials-play-services-auth = { group = "androidx.credentials", name = "credentials-play-services-auth", version.ref = "credentialsPlayServicesAuth" }
@@ -75,7 +65,6 @@
 firebase-bom = { group = "com.google.firebase", name = "firebase-bom", version.ref = "firebaseBom" }
 google-sign-in = { group = "com.google.android.gms", name = "play-services-auth", version.ref = "googleSignIn" }
 androidx-appcompat = { group = "androidx.appcompat", name = "appcompat", version.ref = "appcompat" }
->>>>>>> 78a8e6de
 
 [plugins]
 android-application = { id = "com.android.application", version.ref = "agp" }
