--- conflicted
+++ resolved
@@ -62,7 +62,6 @@
 
     // TOTP library for 2FA
     implementation(libs.kotlin.onetimepassword)
-<<<<<<< HEAD
     
     // CameraX dependencies
     implementation(libs.androidx.camera.core)
@@ -72,7 +71,6 @@
 
     implementation(libs.kotlinx.coroutines.guava)
     
-=======
     implementation(libs.androidx.credentials)
     implementation(libs.androidx.credentials.play.services.auth)
     implementation(libs.googleid)
@@ -84,7 +82,6 @@
     implementation(libs.play.services.auth.v2070)
     implementation(libs.androidx.lifecycle.viewmodel.compose)
     implementation(libs.androidx.appcompat)
->>>>>>> 78a8e6de
     testImplementation(libs.junit)
     testImplementation(libs.robolectric)
     testImplementation(libs.androidx.core)
