--- conflicted
+++ resolved
@@ -38,11 +38,9 @@
 import com.example.bodyscanapp.services.ToastType
 import com.example.bodyscanapp.data.HeightData
 import com.example.bodyscanapp.ui.screens.HeightInputScreen
-<<<<<<< HEAD
-=======
+import com.example.bodyscanapp.ui.screens.HeightInputScreen
 import com.example.bodyscanapp.ui.screens.HomeScreen
 import com.example.bodyscanapp.ui.screens.ImageCaptureScreen
->>>>>>> e28b82fa
 import com.example.bodyscanapp.ui.screens.BiometricAuthScreen
 import com.example.bodyscanapp.ui.screens.HomeScreen
 import com.example.bodyscanapp.ui.screens.ImageCaptureScreen
@@ -56,11 +54,7 @@
 import com.example.bodyscanapp.ui.theme.BodyScanBackground
 
 enum class AuthScreen {
-<<<<<<< HEAD
     LOGIN_SELECTION, USERNAME_SELECTION, TOTP_SETUP, TWO_FACTOR, BIOMETRIC_AUTH, HOME, HEIGHT_INPUT, IMAGE_CAPTURE
-=======
-    LOGIN, REGISTER, TOTP_SETUP, TWO_FACTOR, BIOMETRIC_AUTH, HOME
->>>>>>> e28b82fa
 }
 
 /**
@@ -601,11 +595,7 @@
                         modifier = Modifier.padding(innerPadding)
                     )
                 }
-<<<<<<< HEAD
-
-=======
-                
->>>>>>> e28b82fa
+
                 AuthScreen.HEIGHT_INPUT -> {
                     HeightInputScreen(
                         modifier = Modifier.padding(innerPadding),
@@ -618,11 +608,7 @@
                         }
                     )
                 }
-<<<<<<< HEAD
-
-=======
-                
->>>>>>> e28b82fa
+
                 AuthScreen.IMAGE_CAPTURE -> {
                     ImageCaptureScreen(
                         modifier = Modifier.padding(innerPadding),
